--- conflicted
+++ resolved
@@ -24,11 +24,7 @@
 Linux Package Installation
 ===
 
-<<<<<<< HEAD
-There is a Docker package for Linux. We will put it up on the registry, but for now you can build it yourself by cloning the repo and running:
-=======
-There is a docker package for Linux.
->>>>>>> 1217d2d3
+There is a Docker package for Linux.
 
     sudo docker run -p 8778:8778 gregweber/ihaskell
 
